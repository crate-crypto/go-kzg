package api_test

import (
	"bytes"
	"math/big"
	"testing"

	bls12381 "github.com/consensys/gnark-crypto/ecc/bls12-381"
	"github.com/consensys/gnark-crypto/ecc/bls12-381/fr"
	"github.com/crate-crypto/go-proto-danksharding-crypto/api"
	"github.com/crate-crypto/go-proto-danksharding-crypto/serialization"
)

func TestModulus(t *testing.T) {
	expectedModulus := fr.Modulus()
	if !bytes.Equal(expectedModulus.Bytes(), api.MODULUS[:]) {
		t.Error("expected modulus does not match the defined constant")
	}
}

func TestZeroPoint(t *testing.T) {
	var zeroPoint bls12381.G1Affine
	expectedZeroPoint := serialization.SerializeG1Point(zeroPoint)

	if !bytes.Equal(expectedZeroPoint[:], api.ZERO_POINT[:]) {
		t.Error("expected zero point does not match the defined constant")
	}
}

func TestNonCanonicalSmoke(t *testing.T) {
	blobGood := GetRandBlob(123456789)

	blobBad := GetRandBlob(123456789)
	unreducedScalar := nonCanonicalScalar(123445)
	modifyBlob(&blobBad, unreducedScalar, 0)

	commitment, err := ctx.BlobToKZGCommitment(blobGood)
	if err != nil {
		t.Error(err)
	}
	_, err = ctx.BlobToKZGCommitment(blobBad)
	if err == nil {
		t.Errorf("expected an error as we gave a non-canonical blob")
	}

	inputPointGood := GetRandFieldElement(123)
	inputPointBad := createScalarNonCanonical(inputPointGood)
	proof, claimedValueGood, err := ctx.ComputeKZGProof(blobGood, inputPointGood)
	if err != nil {
		t.Error(err)
	}
	claimedValueBad := createScalarNonCanonical(claimedValueGood)

	_, _, err = ctx.ComputeKZGProof(blobGood, inputPointBad)
	if err == nil {
		t.Errorf("expected an error since input point was not canonical")
	}

	_, _, err = ctx.ComputeKZGProof(blobBad, inputPointGood)
	if err == nil {
		t.Errorf("expected an error since blob was not canonical")
	}

<<<<<<< HEAD
	err = ctx.VerifyKZGProof(commitment, proof, inputPointGood, claimedValueGood)
=======
	err = ctx.VerifyKZGProof(serialization.KZGCommitment(commitment), inputPointGood, claimedValueGood, proof)
>>>>>>> d6025f7c
	if err != nil {
		t.Error(err)
	}

<<<<<<< HEAD
	err = ctx.VerifyKZGProof(commitment, proof, inputPointGood, claimedValueBad)
	if err == nil {
		t.Errorf("expected an error since claimed value was not canonical")
	}
	err = ctx.VerifyKZGProof(commitment, proof, inputPointBad, claimedValueGood)
=======
	err = ctx.VerifyKZGProof(serialization.KZGCommitment(commitment), inputPointGood, claimedValueBad, proof)
	if err == nil {
		t.Errorf("expected an error since claimed value was not canonical")
	}
	err = ctx.VerifyKZGProof(serialization.KZGCommitment(commitment), inputPointBad, claimedValueGood, proof)
>>>>>>> d6025f7c
	if err == nil {
		t.Errorf("expected an error since input point was not canonical")
	}

	blobProof, err := ctx.ComputeBlobKZGProof(blobBad, commitment)
	if err == nil {
		t.Errorf("expected an error since blob was not canonical")
	}

	err = ctx.VerifyBlobKZGProof(blobBad, commitment, blobProof)
	if err == nil {
		t.Errorf("expected an error since blob was not canonical")
	}

	err = ctx.VerifyBlobKZGProofBatch([]serialization.Blob{blobBad}, []serialization.KZGCommitment{commitment}, []serialization.KZGProof{blobProof})
	if err == nil {
		t.Errorf("expected an error since blob was not canonical")
	}
}

// Below are helper methods which allow us to change a serialized element into
// its non-canonical counterpart by adding the modulus
func modifyBlob(blob *serialization.Blob, newValue serialization.Scalar, index int) {
	copy(blob[index:index+serialization.SerializedScalarSize], newValue[:])
}

func nonCanonicalScalar(seed int64) serialization.Scalar {
	return createScalarNonCanonical(GetRandFieldElement(seed))
}

func createScalarNonCanonical(serScalar serialization.Scalar) serialization.Scalar {
	scalar, err := serialization.DeserializeScalar(serScalar)
	if err != nil {
		panic(err)
	}
	// Convert scalar to big int to add modulus to it
	var scalarBi big.Int
	scalar.BigInt(&scalarBi)

	nonCanonicalScalar := addModP(scalarBi)
	if len(nonCanonicalScalar.Bytes()) != fr.Bytes {
		panic("unreduced scalar should fit into 32 bytes")
	}
	var serNonCanonScalar serialization.Scalar
	copy(serNonCanonScalar[:], nonCanonicalScalar.Bytes())
	return serNonCanonScalar
}

func addModP(x big.Int) big.Int {
	modulus := fr.Modulus()

	var x_plus_modulus big.Int
	x_plus_modulus.Add(&x, modulus)

	return x_plus_modulus
}<|MERGE_RESOLUTION|>--- conflicted
+++ resolved
@@ -61,28 +61,16 @@
 		t.Errorf("expected an error since blob was not canonical")
 	}
 
-<<<<<<< HEAD
-	err = ctx.VerifyKZGProof(commitment, proof, inputPointGood, claimedValueGood)
-=======
-	err = ctx.VerifyKZGProof(serialization.KZGCommitment(commitment), inputPointGood, claimedValueGood, proof)
->>>>>>> d6025f7c
+	err = ctx.VerifyKZGProof(commitment, inputPointGood, claimedValueGood, proof)
 	if err != nil {
 		t.Error(err)
 	}
 
-<<<<<<< HEAD
-	err = ctx.VerifyKZGProof(commitment, proof, inputPointGood, claimedValueBad)
+	err = ctx.VerifyKZGProof(commitment, inputPointGood, claimedValueBad, proof)
 	if err == nil {
 		t.Errorf("expected an error since claimed value was not canonical")
 	}
-	err = ctx.VerifyKZGProof(commitment, proof, inputPointBad, claimedValueGood)
-=======
-	err = ctx.VerifyKZGProof(serialization.KZGCommitment(commitment), inputPointGood, claimedValueBad, proof)
-	if err == nil {
-		t.Errorf("expected an error since claimed value was not canonical")
-	}
-	err = ctx.VerifyKZGProof(serialization.KZGCommitment(commitment), inputPointBad, claimedValueGood, proof)
->>>>>>> d6025f7c
+	err = ctx.VerifyKZGProof(commitment, inputPointBad, claimedValueGood, proof)
 	if err == nil {
 		t.Errorf("expected an error since input point was not canonical")
 	}
