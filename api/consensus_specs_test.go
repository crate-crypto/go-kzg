--- conflicted
+++ resolved
@@ -258,11 +258,7 @@
 				}
 				return
 			}
-<<<<<<< HEAD
-			err = ctx.VerifyKZGProof(commitment, serialization.KZGProof(proof), z, y)
-=======
-			err = ctx.VerifyKZGProof(serialization.KZGCommitment(commitment), z, y, serialization.KZGProof(proof))
->>>>>>> d6025f7c
+			err = ctx.VerifyKZGProof(commitment, z, y, serialization.KZGProof(proof))
 			// Test specifically distinguish between the test failing
 			// because of the pairing check and failing because of
 			// validation errors
