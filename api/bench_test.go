--- conflicted
+++ resolved
@@ -88,11 +88,7 @@
 
 	b.Run("VerifyKZGProof", func(b *testing.B) {
 		for n := 0; n < b.N; n++ {
-<<<<<<< HEAD
-			_ = ctx.VerifyKZGProof(commitments[0], proofs[0], fields[0], fields[1])
-=======
-			_ = ctx.VerifyKZGProof(serialization.KZGCommitment(commitments[0]), fields[0], fields[1], proofs[0])
->>>>>>> d6025f7c
+			_ = ctx.VerifyKZGProof(commitments[0], fields[0], fields[1], proofs[0])
 		}
 	})
 
