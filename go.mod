module github.com/crate-crypto/go-proto-danksharding-crypto

go 1.17

require github.com/consensys/gnark-crypto v0.9.0

require (
	github.com/consensys/bavard v0.1.13 // indirect
	github.com/davecgh/go-spew v1.1.1 // indirect
	github.com/mmcloughlin/addchain v0.4.0 // indirect
<<<<<<< HEAD
	github.com/pmezard/go-difflib v1.0.0 // indirect
	github.com/stretchr/testify v1.8.1 // indirect
	golang.org/x/sys v0.0.0-20220727055044-e65921a090b8 // indirect
	gopkg.in/yaml.v3 v3.0.1 // indirect
=======
	golang.org/x/sys v0.2.0 // indirect
>>>>>>> ad601c9d
	rsc.io/tmplfunc v0.0.3 // indirect
)<|MERGE_RESOLUTION|>--- conflicted
+++ resolved
@@ -6,15 +6,7 @@
 
 require (
 	github.com/consensys/bavard v0.1.13 // indirect
-	github.com/davecgh/go-spew v1.1.1 // indirect
 	github.com/mmcloughlin/addchain v0.4.0 // indirect
-<<<<<<< HEAD
-	github.com/pmezard/go-difflib v1.0.0 // indirect
-	github.com/stretchr/testify v1.8.1 // indirect
-	golang.org/x/sys v0.0.0-20220727055044-e65921a090b8 // indirect
-	gopkg.in/yaml.v3 v3.0.1 // indirect
-=======
 	golang.org/x/sys v0.2.0 // indirect
->>>>>>> ad601c9d
 	rsc.io/tmplfunc v0.0.3 // indirect
 )