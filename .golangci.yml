linters:
  enable-all: true
  disable:
    - cyclop
    - dogsled
    - errorlint
    - exhaustruct
    - funlen
    - gochecknoglobals
    - gocognit
    - gocritic
    - godot
    - gomnd
    - lll
    - nlreturn
    - paralleltest
    - testpackage
    - varnamelen
    - wrapcheck
    - wsl

    #
    # Maybe fix later:
    #
    - goerr113
    - gosec
    - makezero
    - nilerr
<<<<<<< HEAD
    - nlreturn
    - nonamedreturns
=======
    - nosnakecase
    - revive
>>>>>>> 55815799
    - stylecheck
    - tagliatelle

    #
    # Disabled because of generics:
    #
    - contextcheck
    - rowserrcheck
    - sqlclosecheck
    - structcheck
    - wastedassign

    #
    # Disabled because deprecated:
    #
    - deadcode
    - exhaustivestruct
    - golint
    - ifshort
    - interfacer
    - maligned
    - nosnakecase
    - scopelint
    - varcheck

linters-settings:
  gofumpt:
    extra-rules: true
  govet:
    enable-all: true
    disable:
      - fieldalignment
      - shadow

output:
  print-issued-lines: true
  sort-results: true<|MERGE_RESOLUTION|>--- conflicted
+++ resolved
@@ -26,13 +26,6 @@
     - gosec
     - makezero
     - nilerr
-<<<<<<< HEAD
-    - nlreturn
-    - nonamedreturns
-=======
-    - nosnakecase
-    - revive
->>>>>>> 55815799
     - stylecheck
     - tagliatelle
 
